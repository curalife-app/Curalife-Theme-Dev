{% if settings.environment == "us" %}
    {% assign yotpo_script_id = "5AyB8SFKOjnnor-g4qIeMg" %}
    {% assign yotpo_raf_widget_id = "111012" %}
    {% assign yotpo_rewards_widget_id = "20220" %}
    {% assign yotpo_rewards_raf_widget_id = "35419" %}
{% elsif settings.environment == "global" %}
    {% assign yotpo_script_id = "oMYBvmnASlHzmouicgkepg" %}
    {% assign yotpo_raf_widget_id = "111013" %}
    {% assign yotpo_rewards_widget_id = "18989" %}
    {% assign yotpo_rewards_raf_widget_id = "73923" %}
{% endif %}
<!doctype html>
<html>
  <head>
    <title>{{ page_title }}</title>

    <!-- {% render 'layout.head.geo-redirect-script' %} -->
    {% render 'layout.head.redirects-script' %}
    {% render 'layout.head.google-tag-manager'%}
    {% render 'layout.head.meta-tags' %}
    {% render 'layout.head.canonicals' %}
    
    <!-- Stylesheets -->
    <link rel="preload" href="{{ 'common.css' | asset_url }}" as="style" onload="this.onload=null;this.rel='stylesheet'">
    <link rel="preload" href="{{ 'styles.css' | asset_url }}" as="style" onload="this.onload=null;this.rel='stylesheet'">
    {% if request.path contains 'curalin-pack' %}
    <link rel="preload" href="{{ 'styles-product-aio.css' | asset_url }}" as="style" onload="this.onload=null;this.rel='stylesheet'">
    {% endif %}

    <!-- Script Libraries -->
    <script src="{{ 'jquery-3.6.0.min.js' | asset_url}}"></script>
    <script type="text/javascript" src="//cdnjs.cloudflare.com/ajax/libs/jquery-cookie/1.4.1/jquery.cookie.min.js"></script>
    <script src="{{ 'libs.js' | asset_url }}" async></script>
    <script src="{{ 'common.js' | asset_url }}" async></script>


    <!-- Fonts -->
    <link rel="preconnect" href="https://fonts.googleapis.com">
    <link rel="preconnect" href="https://fonts.gstatic.com" crossorigin>
    <link href="https://fonts.googleapis.com/css2?family=Open+Sans:ital,wght@0,300;0,400;0,500;0,600;0,700;0,800;1,300;1,400;1,500;1,600;1,700;1,800&display=swap" rel="stylesheet">
    <link href="https://fonts.googleapis.com/css2?family=Montserrat:ital,wght@0,100;0,200;0,300;0,400;0,500;0,600;0,700;0,800;0,900;1,100;1,200;1,300;1,400;1,500;1,600;1,700;1,800;1,900&family=Open+Sans:ital,wght@0,700;0,800;1,600;1,700;1,800&display=swap" rel="stylesheet">
    <link rel="preload" href="https://fonts.googleapis.com/css2?family=Poppins:ital,wght@0,100;0,200;0,300;0,400;0,500;0,600;0,700;0,800;0,900;1,100;1,200;1,300;1,400;1,500;1,600;1,700;1,800;1,900&display=swap" as="style" onload="this.onload=null;this.rel='stylesheet'">
    <link rel="stylesheet" href="{{ "icofont.min.css" | asset_url }}">
    <style>@font-face{font-family:IcoFont;font-weight:400;font-style:Regular;src:url({{ "icofont.woff2" | asset_url }}) format("woff2"),url({{ "icofont.woff" | asset_url }}) format("woff")}</style>
    
    <!-- Swiper Import -->
    <link rel="preload" href="{{ 'swiper.min.css' | asset_url }}" as="style" onload="this.onload=null;this.rel='stylesheet'">
    <script src="{{ 'swiper.min.js' | asset_url }}"></script>

    <!-- Shopify Scripts -->
    {% if template contains 'customers' %}
        <script type="text/javascript" src="{{ 'shopify_common.js' | shopify_asset_url }}" async></script>
        <script type="text/javascript" src="{{ 'customer_area.js'  | shopify_asset_url }}" async></script>
    {% endif %}
    {{ content_for_header }} <!-- Header hook for plugins -->

    <!-- Other Scripts -->
    {% render 'layout.head.marker-io-snippet' %}
<<<<<<< HEAD
  <script src="https://cdn-widgetsrepository.yotpo.com/v1/loader/oMYBvmnASlHzmouicgkepg" async></script>
  <script src="https://cdn-widgetsrepository.yotpo.com/v1/loader/5AyB8SFKOjnnor-g4qIeMg" async></script>
=======
>>>>>>> bc107831
</head>
  <body>
    <!-- TODO: make another solution for removing header from curalin-pack page -->
    {% unless request.path contains 'curalin-pack' %}
      {% section 'header'%}
    {% endunless %}

    <main role="main">{{ content_for_layout }}</main>
    {% section 'footer'%}

    {% render 'layout.footer.cart-functionality-scripts' %}
    {% render 'layout.footer.woopra-snippet' %}
    {% render 'layout.footer.ac-snippet' %}
    {% render 'wisepops-generated' %}
    {% render 'social-login' %}

    <!-- {% if localization.country.iso_code == 'CA' or localization.country.iso_code == 'AU' %}
      <style>
        .shipscout-banner {
          display: none;
        }
      </style>
    {% endif %} -->

    <!-- <script>
      var testVariant = $.cookie("_sc_4");

      let noTestCountries = ["AU", "CA"]
      if (noTestCountries.includes(sessionStorage.getItem('country'))) {
        var styleSheet = document.createElement("style");
        styleSheet.innerText = `.shipscout-banner {display: none;}`;
        document.head.appendChild(styleSheet);
      }
    </script> -->

    <style>
      #admin-bar-iframe {
        display: none;
      }
    </style>

  {% include 'social-login' %}</body>
</html><|MERGE_RESOLUTION|>--- conflicted
+++ resolved
@@ -56,11 +56,6 @@
 
     <!-- Other Scripts -->
     {% render 'layout.head.marker-io-snippet' %}
-<<<<<<< HEAD
-  <script src="https://cdn-widgetsrepository.yotpo.com/v1/loader/oMYBvmnASlHzmouicgkepg" async></script>
-  <script src="https://cdn-widgetsrepository.yotpo.com/v1/loader/5AyB8SFKOjnnor-g4qIeMg" async></script>
-=======
->>>>>>> bc107831
 </head>
   <body>
     <!-- TODO: make another solution for removing header from curalin-pack page -->
