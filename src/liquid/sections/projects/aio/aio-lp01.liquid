--- conflicted
+++ resolved
@@ -1,132 +1,127 @@
-{% layout 'theme.lps' %}
-{% if shop.name == "CuraLife" %}
-  {% assign curaeats_value = 29 %}
-  {% assign challenge_value = 99 %}
-{% elsif shop.name == "CuraLife Global" %}
-  {% assign curaeats_value = 24 %}
-{% endif %}
-
-{% assign Prods = page.content | split: ',' %}
-{% assign doctors = 'lp-aio-michel.png*Dr. Michael Binder:Functional doctor, author of Cracking The Diabetic Code.
-|lp-aio-nancy.png*Dr. Nancy Russell:Internal Medicine Specialist, North Kansas City Hospital
-|lp-aio-raz.png*Prof. Itamar Raz:World renouned diabetes expert with over 400 published peer-reviewed studies.
-|lp-aio-sarah.png*Dr. Sarah Brewer:Functional doctor, diabetes expert, and author of over 60 books on personal
-health.
-' | split: '|' %}
-{% assign ingredients = 'ingredients-1.png*Turmeric:Is a widely used traditional root for blood glucose support. It contains curcumin which promotes healthy blood glucose levels and tolerance to pancreas signals. It also supports the immune system.
-|ingredients-2.png*Swertia Chirata:Is a beautiful, purple flower that contains active compounds that promote cellular glucose metabolism, support the release of secretions from the pancreas, and keep a healthy rate of glucose absorption in the digestive system.
-|ingredients-3.png*Bitter Melon:Is traditionally used to support glucose metabolic sensitivity and healthy pancreatic function.
-|ingredients-4.png*Gymnema Sylvestre:Cuts through carb cravings! This plant is also known as “gurmar”, a meaning “sugar destroyer”. It contains molecules similar in shape to glucose, so they fill sugar receptors on the taste buds, reducing cravings and keeping carbohydrate absorption to a healthy rate.
-|ingredients-5.png*Picrorhiza Kurroa:Is a stem from the Himalayas that helps the liver’s management of toxins, and supports proper function, which in turn helps to promote glucose metabolism and natural weight management.
-|ingredients-6.png*Amla:Is rich in tannins, which support the pancreas and promote the healthy function of damaged cells.
-|ingredients-7.png*Syzygium Cumini:Is a popular supplement in Ayurveda and traditional Chinese medicine for people seeking glucose support. It contains active compounds that support normal liver function and normal glucose levels.
-|ingredients-8.png*Fenugreek:Is rich in special fibers that support pancreas signal production, release and usage. It also maintains a healthy rate of carbohydrate absorption in the digestive system!
-|ingredients-9.png*Cinnamomum Zeylanicum:Promotes healthy pancreas signal sensitivity & release and helps maintain healthy fasting glucose and A1c levels. Cinnamon also supports healthy weight loss and a healthy feeling nervous system.
-' | split: '|' %}
-{% assign faqItems = "How much CuraLin do I need to take?:The recommended usage of CuraLin is to take 1-2 capsules 30 minutes after each meal. Maximum 6 capsules per day. CuraLin is easy to take.
-|When should I be taking CuraLin?:For the best results, the recommended usage is to take 1-2 capsules of CuraLin 30 minutes after your meals (maximus 6 capsules per day).
-|How does each ingredient work?:Each ingredient does a little something different to promote health in the 18 key body functions needed for glucose support.
-|Is there a discount if I order more than one bottle?:Yes! You can save substantially by ordering a 3 pack of CuraLin. Check out the pricing section of this page for more information.
-|How do I get my money back in line with your return policy?:Easy! We have a no questions asked policy. Just shoot us a message at hello@curalife.com, or call our 24/7 phone support and we’ll take care of your request&colon;<br>UK-Toll-Free&colon; +44 800 086 9122 <br>US-Toll-Free&colon; +1 888 286 7307
-|How long does shipping take?:You will get a tracking number as soon as your order ships so that you can see exactly where your package is. Most orders in the continental USA arrive between 2-5 days after placing the order (depending on where in the US you live). Orders from the UK take an average of 7-8 days to arrive. Orders from Australia and the Asia Pacific Region can take a bit longer. Our official policy is that shipping can take 7-28 business days, but that’s just because of the uncertainty of shipping times these days. Your order will almost always arrive much faster than that, and your tracking number will always keep you up to date.
-|Will I be able to track my order?:Yes! Every CuraLin order comes with a tracking number. You will be able to see where your package is any time you want – from the moment it ships, until the moment it reaches your home.
-|Can I buy CuraLin in pharmacies and grocery stores?:We’re still working on getting CuraLin on the shelves of all the major US pharmacies. That’s part of our 2022 plan. For now, the best place to order CuraLin is online, though this page!"
-| split: '|' %}
-
-<<<<<<< HEAD
-{% render 'sale-banner-easter', instance_id: 'first', desktopContent: "logo,cta-button", mobileContent: "none", logoFileName: "logo-new.svg", isFixed: true, ctaButtonLink: "#product-list-section", ctaButtonTitle: "Order Now", ctaTitle: "flash" %} 
-{% comment %} {% render 'new-year-hero-banner-content-curalin', mainTitle: "Long-Term Blood Sugar Support", subTitle: "Keep On Supporting Your Blood Sugar with CuraLin", ctaTitle: "Order Now", ctaButtonLink: "#product-list-section", isLP: true %} {% endcomment %}
-=======
-{% render 'sale-banner', instance_id: 'first', desktopContent: "logo,cta-button", mobileContent: "logo,cta-button", bgColor: "white", logoFileName: "logo-new.svg", isFixed: true, ctaButtonLink: "#product-list-section", ctaButtonTitle: "SAVE UP TO 20%" %}
-{% render 'curalin-hero-banner-content-curalin', mainTitle: "Long-Term Blood Sugar Support", subTitle: "Keep On Supporting Your Blood Sugar with CuraLin", ctaTitle: "Order Now", ctaButtonLink: "#product-list-section", isLP: true %}
->>>>>>> 0465c35f
-{% render 'partnerships-featured', isLP: true %}
-{% render 'lps-video-reviews', maintitle: 'Customers Reviews Of CuraLin' %}
-{% render 'product-all-in-one-how-to-section' %}
-{% render 'aio-first-page-satisfaction-survey', isLP: true %}
-{% render 'aio-first-page-trusted-doctors', doctors: doctors, isLP: true %}
-{% render 'aio-first-page-testimonials-section', isLP: true %}
-{% render 'lps-clinically-tested' %}
-{% render 'lps-ingredients-slider', maintitle: '<b>CuraLin’s 9 Ingredients </b><br>and mechanisms for supporting healthy glucose & A1C' %}
-{% render 'aio-first-page-supported-community', isLP: true %}
-{% render 'products-catalog-section', Prods: Prods, challenge_value: challenge_value, curaeats_value: curaeats_value %}
-{% render 'bundle-gifts-section', isArrow: true, challenge_value: 99, curaeats_value: 29 %}
-{% render 'product-all-in-one-return-policy-section' %}
-{% render 'product-all-in-one-badges-section' %}
-{% render 'faq-section', faqItems: faqItems, isAllowOneOpen: true, titleVersion: "light" %}
-{% render 'contact-us-section', title: 'We’re here for you 24/7. <br>Get in touch any time.', icons-background-color: 'var(--light-green)', border: false, isLP: true %}
-{% render 'lps-sources' %}
-{% render 'floating-cta-btn', isHolidays: true %}
-
-<script>
-  let urlParams = new URLSearchParams(window.location.search);
-  let linksAddition = urlParams.get('add');
-
-  if (linksAddition) {
-    $('a').each(function () {
-      var currLink = $(this).attr('href');
-      if (currLink) { $(this).attr('href', currLink + linksAddition) };
-    });
-  }
-</script>
-
-<script>
-  $(document).on("click", ".cta-btn", function () {
-    console.log("add to cart event");
-        window.dataLayer  = window.dataLayer || [];
-        window.dataLayer.push({
-          'event': 'eec.addToCart',       // name of an event. In this case, always stays as eec.addToCart
-          'ecommerce': {                  // ecommerce object. This is the essential part of tracking. New EE data must always be pushed to this object
-            'currencyCode': '{{shop.currency}}',          // the currency which is currently used by a visitor
-            'add': {                        // name of an action. In this case, always stays as add
-            'actionField': {
-            'list': 'main'          // optional. name of a list from which the product was added to a cart
-          },
-          'products': [{              // list of products added to a cart. Can contain multiple products at the same time
-            'name': $(this).attr('prod-title'),      // name of a product that was added to a cart
-            'id': $(this).attr('prod-id'),       // id of a product
-            'price': $(this).attr('prod-price').substring(1),      // price of a product
-            'category': 'Simple',
-            'variant': '',   // category of a product
-            'quantity': 1
-          }]
-        }
-      },
-      'userId': '{{ customer.id }}',
-      'email': '{{ customer.email }}',
-      'country': '{{customer.customer_address.country_code }}',
-      'city': '{{customer.customer_address.city }}',
-      'name': '{{ customer.first_name }}',
-      'surname': '{{ customer.last_name }}',
-      'phone_number': '{{customer.phone }}',
-      'state': '{{customer.customer_address.province }}',       //state or province
-      'zip': '{{customer.customer_address.zip }}'         //ZIP or Postal code
-      });
-  });
-</script>
-
-<style>
-  section {
-    padding: 50px 0;
-  }
-
-  h2 {
-    font-size: 30px;
-  }
-</style>
-
-<script>
-  $( document ).ready(function() {
-    $(".rounded").each(function() {
-      if ($(this).hasClass("floor")) {
-        $(this).text("{{ cart.currency.symbol }}" + Math.floor(Number($(this).text().replace(/[^0-9\.-]+/g,""))));
-      }
-      else {
-        $(this).text("{{ cart.currency.symbol }}" + Math.ceil(Number($(this).text().replace(/[^0-9\.-]+/g,""))));
-      }
-
-      if (!$(this).hasClass("no-letters")) { $(this).text($(this).text() + " {{ currency_letters }}") };
-      $(this).show();
-    });
-  });
+{% layout 'theme.lps' %}
+{% if shop.name == "CuraLife" %}
+  {% assign curaeats_value = 29 %}
+  {% assign challenge_value = 99 %}
+{% elsif shop.name == "CuraLife Global" %}
+  {% assign curaeats_value = 24 %}
+{% endif %}
+
+{% assign Prods = page.content | split: ',' %}
+{% assign doctors = 'lp-aio-michel.png*Dr. Michael Binder:Functional doctor, author of Cracking The Diabetic Code.
+|lp-aio-nancy.png*Dr. Nancy Russell:Internal Medicine Specialist, North Kansas City Hospital
+|lp-aio-raz.png*Prof. Itamar Raz:World renouned diabetes expert with over 400 published peer-reviewed studies.
+|lp-aio-sarah.png*Dr. Sarah Brewer:Functional doctor, diabetes expert, and author of over 60 books on personal
+health.
+' | split: '|' %}
+{% assign ingredients = 'ingredients-1.png*Turmeric:Is a widely used traditional root for blood glucose support. It contains curcumin which promotes healthy blood glucose levels and tolerance to pancreas signals. It also supports the immune system.
+|ingredients-2.png*Swertia Chirata:Is a beautiful, purple flower that contains active compounds that promote cellular glucose metabolism, support the release of secretions from the pancreas, and keep a healthy rate of glucose absorption in the digestive system.
+|ingredients-3.png*Bitter Melon:Is traditionally used to support glucose metabolic sensitivity and healthy pancreatic function.
+|ingredients-4.png*Gymnema Sylvestre:Cuts through carb cravings! This plant is also known as “gurmar”, a meaning “sugar destroyer”. It contains molecules similar in shape to glucose, so they fill sugar receptors on the taste buds, reducing cravings and keeping carbohydrate absorption to a healthy rate.
+|ingredients-5.png*Picrorhiza Kurroa:Is a stem from the Himalayas that helps the liver’s management of toxins, and supports proper function, which in turn helps to promote glucose metabolism and natural weight management.
+|ingredients-6.png*Amla:Is rich in tannins, which support the pancreas and promote the healthy function of damaged cells.
+|ingredients-7.png*Syzygium Cumini:Is a popular supplement in Ayurveda and traditional Chinese medicine for people seeking glucose support. It contains active compounds that support normal liver function and normal glucose levels.
+|ingredients-8.png*Fenugreek:Is rich in special fibers that support pancreas signal production, release and usage. It also maintains a healthy rate of carbohydrate absorption in the digestive system!
+|ingredients-9.png*Cinnamomum Zeylanicum:Promotes healthy pancreas signal sensitivity & release and helps maintain healthy fasting glucose and A1c levels. Cinnamon also supports healthy weight loss and a healthy feeling nervous system.
+' | split: '|' %}
+{% assign faqItems = "How much CuraLin do I need to take?:The recommended usage of CuraLin is to take 1-2 capsules 30 minutes after each meal. Maximum 6 capsules per day. CuraLin is easy to take.
+|When should I be taking CuraLin?:For the best results, the recommended usage is to take 1-2 capsules of CuraLin 30 minutes after your meals (maximus 6 capsules per day).
+|How does each ingredient work?:Each ingredient does a little something different to promote health in the 18 key body functions needed for glucose support.
+|Is there a discount if I order more than one bottle?:Yes! You can save substantially by ordering a 3 pack of CuraLin. Check out the pricing section of this page for more information.
+|How do I get my money back in line with your return policy?:Easy! We have a no questions asked policy. Just shoot us a message at hello@curalife.com, or call our 24/7 phone support and we’ll take care of your request&colon;<br>UK-Toll-Free&colon; +44 800 086 9122 <br>US-Toll-Free&colon; +1 888 286 7307
+|How long does shipping take?:You will get a tracking number as soon as your order ships so that you can see exactly where your package is. Most orders in the continental USA arrive between 2-5 days after placing the order (depending on where in the US you live). Orders from the UK take an average of 7-8 days to arrive. Orders from Australia and the Asia Pacific Region can take a bit longer. Our official policy is that shipping can take 7-28 business days, but that’s just because of the uncertainty of shipping times these days. Your order will almost always arrive much faster than that, and your tracking number will always keep you up to date.
+|Will I be able to track my order?:Yes! Every CuraLin order comes with a tracking number. You will be able to see where your package is any time you want – from the moment it ships, until the moment it reaches your home.
+|Can I buy CuraLin in pharmacies and grocery stores?:We’re still working on getting CuraLin on the shelves of all the major US pharmacies. That’s part of our 2022 plan. For now, the best place to order CuraLin is online, though this page!"
+| split: '|' %}
+
+{% render 'sale-banner', instance_id: 'first', desktopContent: "logo,cta-button", mobileContent: "logo,cta-button", bgColor: "white", logoFileName: "logo-new.svg", isFixed: true, ctaButtonLink: "#product-list-section", ctaButtonTitle: "SAVE UP TO 20%" %}
+{% render 'curalin-hero-banner-content-curalin', mainTitle: "Long-Term Blood Sugar Support", subTitle: "Keep On Supporting Your Blood Sugar with CuraLin", ctaTitle: "Order Now", ctaButtonLink: "#product-list-section", isLP: true %}
+{% render 'partnerships-featured', isLP: true %}
+{% render 'lps-video-reviews', maintitle: 'Customers Reviews Of CuraLin' %}
+{% render 'product-all-in-one-how-to-section' %}
+{% render 'aio-first-page-satisfaction-survey', isLP: true %}
+{% render 'aio-first-page-trusted-doctors', doctors: doctors, isLP: true %}
+{% render 'aio-first-page-testimonials-section', isLP: true %}
+{% render 'lps-clinically-tested' %}
+{% render 'lps-ingredients-slider', maintitle: '<b>CuraLin’s 9 Ingredients </b><br>and mechanisms for supporting healthy glucose & A1C' %}
+{% render 'aio-first-page-supported-community', isLP: true %}
+{% render 'products-catalog-section', Prods: Prods, challenge_value: challenge_value, curaeats_value: curaeats_value %}
+{% render 'bundle-gifts-section', isArrow: true, challenge_value: 99, curaeats_value: 29 %}
+{% render 'product-all-in-one-return-policy-section' %}
+{% render 'product-all-in-one-badges-section' %}
+{% render 'faq-section', faqItems: faqItems, isAllowOneOpen: true, titleVersion: "light" %}
+{% render 'contact-us-section', title: 'We’re here for you 24/7. <br>Get in touch any time.', icons-background-color: 'var(--light-green)', border: false, isLP: true %}
+{% render 'lps-sources' %}
+{% render 'floating-cta-btn', isHolidays: true %}
+
+<script>
+  let urlParams = new URLSearchParams(window.location.search);
+  let linksAddition = urlParams.get('add');
+
+  if (linksAddition) {
+    $('a').each(function () {
+      var currLink = $(this).attr('href');
+      if (currLink) { $(this).attr('href', currLink + linksAddition) };
+    });
+  }
+</script>
+
+<script>
+  $(document).on("click", ".cta-btn", function () {
+    console.log("add to cart event");
+        window.dataLayer  = window.dataLayer || [];
+        window.dataLayer.push({
+          'event': 'eec.addToCart',       // name of an event. In this case, always stays as eec.addToCart
+          'ecommerce': {                  // ecommerce object. This is the essential part of tracking. New EE data must always be pushed to this object
+            'currencyCode': '{{shop.currency}}',          // the currency which is currently used by a visitor
+            'add': {                        // name of an action. In this case, always stays as add
+            'actionField': {
+            'list': 'main'          // optional. name of a list from which the product was added to a cart
+          },
+          'products': [{              // list of products added to a cart. Can contain multiple products at the same time
+            'name': $(this).attr('prod-title'),      // name of a product that was added to a cart
+            'id': $(this).attr('prod-id'),       // id of a product
+            'price': $(this).attr('prod-price').substring(1),      // price of a product
+            'category': 'Simple',
+            'variant': '',   // category of a product
+            'quantity': 1
+          }]
+        }
+      },
+      'userId': '{{ customer.id }}',
+      'email': '{{ customer.email }}',
+      'country': '{{customer.customer_address.country_code }}',
+      'city': '{{customer.customer_address.city }}',
+      'name': '{{ customer.first_name }}',
+      'surname': '{{ customer.last_name }}',
+      'phone_number': '{{customer.phone }}',
+      'state': '{{customer.customer_address.province }}',       //state or province
+      'zip': '{{customer.customer_address.zip }}'         //ZIP or Postal code
+      });
+  });
+</script>
+
+<style>
+  section {
+    padding: 50px 0;
+  }
+
+  h2 {
+    font-size: 30px;
+  }
+</style>
+
+<script>
+  $( document ).ready(function() {
+    $(".rounded").each(function() {
+      if ($(this).hasClass("floor")) {
+        $(this).text("{{ cart.currency.symbol }}" + Math.floor(Number($(this).text().replace(/[^0-9\.-]+/g,""))));
+      }
+      else {
+        $(this).text("{{ cart.currency.symbol }}" + Math.ceil(Number($(this).text().replace(/[^0-9\.-]+/g,""))));
+      }
+
+      if (!$(this).hasClass("no-letters")) { $(this).text($(this).text() + " {{ currency_letters }}") };
+      $(this).show();
+    });
+  });
 </script>