--- conflicted
+++ resolved
@@ -1,223 +1,219 @@
-{% layout 'theme.lps' %}
-{% if shop.name == "CuraLife" %}
-  {% assign meetCuralins = 'lp-aio-client-tested-icon.svg*Clinically tested:with results published in a peer-reviewed journal
-  |lp-aio-capsules-icon.svg*Easy to take capsules:take 1-2 after meals
-  |lp-aio-formula-doctors.svg*Formulated by doctors:specifically for glucose support
-  |lp-aio-quick-results-icon.svg*See results quickly:on average in 2-3 weeks
-  |lp-aio-research-icon.svg*10 years of research:support CuraLin&apos;s formula
-  |lp-aio-recommend-doctors-icon.svg*700+ doctors recommend:CuraLin to their patients
-  |lp-aio-supports-icon.svg*Supports 18 cellular functions:that promote healthy blood sugar
-  |lp-aio-usa-icon.png*Encapsulated in the USA:Uses regulated facilities
-  ' | split: '|' %}
-
-  {% assign natural_ingredients = 'lp-aio-doctor1.svg:Doctor approved
-  |lp-aio-medicans2.svg:Safe to take with medications*
-  |lp-aio-usa_flag.svg:Encapsulated in the USA
-  |lp-aio-search.svg:Uses registered facilities
-  |lp-aio-vegan.svg:Vegan friendly
-  |lp-aio-gmp.png:GMP and ISO9001 Certified facilities
-  ' | split: '|' %}
-{% elsif shop.name == "CuraLife Global" %}
-  {% assign meetCuralins = 'lp-aio-client-tested-icon.svg*Clinically tested:with results published in a peer-reviewed journal
-  |lp-aio-capsules-icon.svg*Easy to take capsules:take 1-2 after meals
-  |lp-aio-formula-doctors.svg*Formulated by doctors:specifically for glucose support
-  |lp-aio-quick-results-icon.svg*See results quickly:on average in 2-3 weeks
-  |lp-aio-research-icon.svg*10 years of research:support CuraLin&apos;s formula
-  |lp-aio-recommend-doctors-icon.svg*700+ doctors recommend:CuraLin to their patients
-  |lp-aio-supports-icon.svg*Supports 18 cellular functions:that promote healthy blood sugar
-  |lp-aio-eu-icon.png*Encapsulated in Europe:Uses regulated facilities
-  ' | split: '|' %}
-
-  {% assign natural_ingredients = 'lp-aio-doctor1.svg:Doctor approved
-      |lp-aio-medicans2.svg:Safe to take with medications*
-      |lp-aio-eu_flag.svg:Encapsulated in Europe
-      |lp-aio-search.svg:Uses registered facilities
-      |lp-aio-vegan.svg:Vegan friendly
-      |lp-aio-gmp.png:GMP and ISO9001 Certified facilities
-      ' | split: '|' %}
-
-{% endif %}
-
-{% assign faqItems = "Can I take CuraLin alongside my drugs?:CuraLin is a natural dietary supplement, meaning that it’s meant as a compliment to your existing regime. You simply take it as part of your diet to help maintain a healthy blood sugar level. Thousands of CuraLin users take CuraLin alongside their prescribed drugs and treatments and no serious negative interactions have been recorded. Of course, please consult with your doctor before starting on CuraLin, whether you’re on drugs or not.
-|What are the clinical results of CuraLin?:CuraLin’s real-world results show a very high level of safety and efficacy in supporting a healthy fasting and A1c level, improving daily energy, and helping with weight loss. A clinical case study on CuraLin’s effectiveness were published in a peer-reviewed medical journal, and CuraLin is currently involved in a number of double blind placebo controlled studies.
-|Is CuraLin recommended by doctors?:Yes! Hundreds of doctors recommend CuraLin, and the number is rapidly growing. These include high profile doctors, endocrinologists, and diabetes researchers. Doctors are seeing an average success rate of about 90% with their patients, and many of these doctors also take CuraLin themselves for blood sugar support.
-|Is CuraLin safe?: Yes! CuraLin has been noted by researchers for its ‘highly favorable safety profile’.
-The production is done in GMP and ISO9001 certified, and registered facilities.
-Every batch of CuraLin undergoes at least 10 safety tests during the production process. All tests are conducted by fully certified independent labs for total transparency. No severe negative effects have been reported while taking CuraLin, and it is safe to use alongside prescribed medication (consult your doctor first, of course).
-|Is the capsule natural?:Yes, CuraLin comes in an easy to swallow rice-based capsule. It is 100% natural and vegan friendly.
-|Where can I read more about the science?:CuraLin has 9 natural ingredients, each with its own actions that support healthy blood sugar. Together, they support 18 key body functions. CuraLin’s product page goes into depth on the science behind each ingredient and lists out a lot of the scientific studies. Check it out here.
-|Which benefits will I get by using CuraLin?:CuraLin has many benefits including helping to promote:
-· Healthy and stable blood sugar levels
-· High daily energy levels
-· Healthy weight loss
-· Healthy pancreas and beta cell function
-· Reduced cravings for sugars & other carbs
-· Healthy absorption rates of carbohydrates
-· Healthy live and kidney function
-CuraLin users also rave about how they have more motivation and positivity in life after seeing that they can succeed.
-We guarantee that you will love CuraLin. If for whatever reason you’re not 100% satisfied within 60 days, just write to our support for your money back.
-|I started to see results within 2 days. Is that too fast?:Not at all! And we’re happy to hear that you’re seeing results so fast. We recommend taking CuraLin for 2-3 weeks before seeing results only to set expectations. But it’s completely normal to see results in as little as 2-3 days.
-|What’s the story behind CuraLin?:CuraLife was founded by Ron when his father needed help with glucose support. None of the products he tried and none of the lifestyle changes he made where helping. So Ron, flew around the world looking for something that would help. Ron was introduced to a family of Ayurvedic doctors on an educational trip to India. They developed a glucose support formula together, and after years of research and testing, CuraLin was born. Today, CuraLin is used by over 100,000 customers around the world.
-|I’m a doctor and want to recommend CuraLin to my patients. Do you have a professional program?:We do! Please click on this link to register for our Professionals program.
-|Will my doctor approve of this?:Over 700 doctors, endocrinologists, and medical practitioners are already recommending CuraLin to their patients. While we cannot speak for (and you should consult) your doctor, we can say that doctors everywhere have been thrilled by the results their patients are seeing with CuraLin.
-|Can you tell me more about the 100,000 member support community?:Peer-support is one of the most important things you can get to help you maintain healthy blood sugar levels. Having a community that’s there to answer your questions, share a recipe, or give you a shoulder to lean is super valuable. This is the world’s largest online blood sugar support community, and it’s there for you day and night. Once you place your CuraLin order, we’ll send you an invite so you can join."
-| split: '|' %}
-
-{% assign realChanges = 'lp-aio-v3-benefits-blood.png*Blood sugar maintenance:is easy - which makes your life easier. Less constant thinking about what you eat and
-when
-|lp-aio-v3-benefits-eating.png*Eating the foods you love:is possible again. Yes, eat healthy, but CuraLin keeps your body reactive to all your
-food choices
-|lp-aio-v3-benefits-energy.png*Energy goes up:Because your body is efficiently burning glucose as a fuel source, like it&apos;s meant
-to
-|lp-aio-v3-benefits-cravings.png*Beat unwanted food cravings:so that you&apos;re no longer &apos;fighting&apos; against yourself. After meals, your cravings and
-hunger should go away after meals
-|lp-aio-v3-benefits-weight.png*Weight Loss is easier:to manage because your body is metabolizing food better and is not trying to sabatage
-you
-anymore
-|lp-aio-v3-benefits-internal.png*Supports internal systems:that are responsible for keeping your blood sugar healthy on a cellular level
-
-' | split: '|' %}
-
-{% assign doctors = 'lp-aio-michel.png*Dr. Michael Binder:Functional doctor, author of Cracking The Diabetic Code.
-|lp-aio-nancy.png*Dr. Nancy Russell:Internal Medicine Specialist, North Kansas City Hospital
-|lp-aio-raz.png*Prof. Itamar Raz:World renouned diabetes expert with over 400 published peer-reviewed studies.
-|lp-aio-sarah.png*Dr. Sarah Brewer:Functional doctor, diabetes expert, and author of over 60 books on personal
-health.
-' | split: '|' %}
-
-<<<<<<< HEAD
-{% render 'aio-first-page-hero-section', isLogo: true %}
-=======
-{% comment %} {% render 'sale-banner-easter', isFlash: true, desktopContent: "logo,ctaTitle", mobileContent: "logo,ctaTitle", logoFileName: "logo-black-friday.svg", ctaTitle: "25", isLogoSmall: true %} {% endcomment %}
-{% comment %} {% render 'aio-first-page-hero-section', isLogo: true %} {% endcomment %}
->>>>>>> dfe0ea30
-{% render 'partnerships-featured' %}
-{% render 'aio-first-page-meet-curalin', meetCuralins: meetCuralins %}
-{% render 'aio-first-page-life-changes' %}
-{% render 'aio-first-page-body-formula' %}
-{% render 'aio-first-page-real-changes', realChanges: realChanges %}
-{% render 'aio-first-page-trusted-doctors', doctors: doctors %}
-{% render 'aio-first-page-testimonials-section' %}
-{% render 'aio-first-page-natural-ingredients', natural_ingredients: natural_ingredients %}
-{% render 'aio-first-page-cta-button' %}
-{% render 'aio-first-page-why-curalife' %}
-{% render 'aio-first-page-supported-community' %}
-{% render 'aio-first-page-satisfaction-survey' %}
-{% render 'faq-section', faqItems: faqItems, isAllowOneOpen: true, titleVersion: "complex" %}
-
-{% if request.path contains "no-index" %}
-  <script>
-    $('.btn-cta').remove();
-  </script>
-{% endif %}
-
-<script>
-  function LinkToProduct(element, url) {
-    woopra.track('Click CTA', {
-      button_title: element.innerText
-    });
-
-    window.location.href = url + window.location.search;
-  }
-</script>
-
-<!-- This script is taking the URL parameter and replacing all the links on the page with the URL parameter and the addition. -->
-<script>
-  let urlParams = new URLSearchParams(window.location.search);
-  let linksAddition = urlParams.get('add');
-
-  if (linksAddition) {
-    $('a').each(function () {
-      var currLink = $(this).attr('href');
-      if (currLink) { $(this).attr('href', currLink + linksAddition) };
-    });
-  }
-</script>
-
-<script>
-  function runAfterElementExists(jquery_selector, callback) {
-    var checker = window.setInterval(function () {
-      if ($(jquery_selector).length) {
-        clearInterval(checker);
-        callback();
-      }
-    }, 200);
-  }
-</script>
-
-<!-- RAF -->
-<script>
-  let utmParam = new URLSearchParams(window.location.search).get('utm_campaign');
-
-  if (utmParam == 'referral_program') {
-    console.log("Referral program");
-    function runAfterElementExists(jquery_selector, callback) {
-      var checker = window.setInterval(function () {
-        if ($(jquery_selector).length) {
-          clearInterval(checker);
-          callback();
-        }
-      }, 200);
-    }
-
-    // Wisepop Event!
-    $(document).ready(function () {
-      runAfterElementExists(".yotpo-copy-code-icon", function () {
-        wisepops('properties', {rafCodeReceived: true});
-        wisepops("pageview");
-
-        $('a').each(function() {
-          var currLink = $(this).attr('href');
-          $(this).attr('href', currLink.split('?')[0] + "-raf");
-        });
-      })
-    });
-  }
-</script>
-
-<!-- Woopra Events -->
-<script>
-  $(document).ready(function () {
-    // Play Video
-    runAfterElementExists(".video-player", function () {
-      $(".video-player").click(function() {
-        woopra.track('Play Video', {
-          video_id: $(this).find("lite-vimeo").attr("videoid"),
-          video_title: $(this).siblings(".video-headline").find("p").text(),
-          video_order: $(this).parents(".video-block-item-overlay-col").index() + 1
-        });
-      })
-    })
-
-    runAfterElementExists(".testimonials_iframe", function () {
-      $(".testimonials_iframe").click(function() {
-        woopra.track('Play Video', {
-          video_id: $(this).find("lite-vimeo").attr("videoid"),
-          video_title: $(this).siblings(".testimonial-headline").find("h2").text(),
-        });
-      })
-    })
-
-    // Open FAQ
-    $('.question').click(function() {
-      woopra.track('Open FAQ', {
-        question_display_text: $(this).children("h4").text(),
-        question_order:  $(this).parents("li").index() + 1
-      })
-    });
-  })
-</script>
-
-{% render 'layout.footer.woopra-snippet' %}
-
-<style>
-
-  #wisepops-root {
-    transition: opacity 0.5s;
-  }
-
-  section {
-    padding: 50px 0;
-  }
-</style>
+{% layout 'theme.lps' %}
+{% if shop.name == "CuraLife" %}
+  {% assign meetCuralins = 'lp-aio-client-tested-icon.svg*Clinically tested:with results published in a peer-reviewed journal
+  |lp-aio-capsules-icon.svg*Easy to take capsules:take 1-2 after meals
+  |lp-aio-formula-doctors.svg*Formulated by doctors:specifically for glucose support
+  |lp-aio-quick-results-icon.svg*See results quickly:on average in 2-3 weeks
+  |lp-aio-research-icon.svg*10 years of research:support CuraLin&apos;s formula
+  |lp-aio-recommend-doctors-icon.svg*700+ doctors recommend:CuraLin to their patients
+  |lp-aio-supports-icon.svg*Supports 18 cellular functions:that promote healthy blood sugar
+  |lp-aio-usa-icon.png*Encapsulated in the USA:Uses regulated facilities
+  ' | split: '|' %}
+
+  {% assign natural_ingredients = 'lp-aio-doctor1.svg:Doctor approved
+  |lp-aio-medicans2.svg:Safe to take with medications*
+  |lp-aio-usa_flag.svg:Encapsulated in the USA
+  |lp-aio-search.svg:Uses registered facilities
+  |lp-aio-vegan.svg:Vegan friendly
+  |lp-aio-gmp.png:GMP and ISO9001 Certified facilities
+  ' | split: '|' %}
+{% elsif shop.name == "CuraLife Global" %}
+  {% assign meetCuralins = 'lp-aio-client-tested-icon.svg*Clinically tested:with results published in a peer-reviewed journal
+  |lp-aio-capsules-icon.svg*Easy to take capsules:take 1-2 after meals
+  |lp-aio-formula-doctors.svg*Formulated by doctors:specifically for glucose support
+  |lp-aio-quick-results-icon.svg*See results quickly:on average in 2-3 weeks
+  |lp-aio-research-icon.svg*10 years of research:support CuraLin&apos;s formula
+  |lp-aio-recommend-doctors-icon.svg*700+ doctors recommend:CuraLin to their patients
+  |lp-aio-supports-icon.svg*Supports 18 cellular functions:that promote healthy blood sugar
+  |lp-aio-eu-icon.png*Encapsulated in Europe:Uses regulated facilities
+  ' | split: '|' %}
+
+  {% assign natural_ingredients = 'lp-aio-doctor1.svg:Doctor approved
+      |lp-aio-medicans2.svg:Safe to take with medications*
+      |lp-aio-eu_flag.svg:Encapsulated in Europe
+      |lp-aio-search.svg:Uses registered facilities
+      |lp-aio-vegan.svg:Vegan friendly
+      |lp-aio-gmp.png:GMP and ISO9001 Certified facilities
+      ' | split: '|' %}
+
+{% endif %}
+
+{% assign faqItems = "Can I take CuraLin alongside my drugs?:CuraLin is a natural dietary supplement, meaning that it’s meant as a compliment to your existing regime. You simply take it as part of your diet to help maintain a healthy blood sugar level. Thousands of CuraLin users take CuraLin alongside their prescribed drugs and treatments and no serious negative interactions have been recorded. Of course, please consult with your doctor before starting on CuraLin, whether you’re on drugs or not.
+|What are the clinical results of CuraLin?:CuraLin’s real-world results show a very high level of safety and efficacy in supporting a healthy fasting and A1c level, improving daily energy, and helping with weight loss. A clinical case study on CuraLin’s effectiveness were published in a peer-reviewed medical journal, and CuraLin is currently involved in a number of double blind placebo controlled studies.
+|Is CuraLin recommended by doctors?:Yes! Hundreds of doctors recommend CuraLin, and the number is rapidly growing. These include high profile doctors, endocrinologists, and diabetes researchers. Doctors are seeing an average success rate of about 90% with their patients, and many of these doctors also take CuraLin themselves for blood sugar support.
+|Is CuraLin safe?: Yes! CuraLin has been noted by researchers for its ‘highly favorable safety profile’.
+The production is done in GMP and ISO9001 certified, and registered facilities.
+Every batch of CuraLin undergoes at least 10 safety tests during the production process. All tests are conducted by fully certified independent labs for total transparency. No severe negative effects have been reported while taking CuraLin, and it is safe to use alongside prescribed medication (consult your doctor first, of course).
+|Is the capsule natural?:Yes, CuraLin comes in an easy to swallow rice-based capsule. It is 100% natural and vegan friendly.
+|Where can I read more about the science?:CuraLin has 9 natural ingredients, each with its own actions that support healthy blood sugar. Together, they support 18 key body functions. CuraLin’s product page goes into depth on the science behind each ingredient and lists out a lot of the scientific studies. Check it out here.
+|Which benefits will I get by using CuraLin?:CuraLin has many benefits including helping to promote:
+· Healthy and stable blood sugar levels
+· High daily energy levels
+· Healthy weight loss
+· Healthy pancreas and beta cell function
+· Reduced cravings for sugars & other carbs
+· Healthy absorption rates of carbohydrates
+· Healthy live and kidney function
+CuraLin users also rave about how they have more motivation and positivity in life after seeing that they can succeed.
+We guarantee that you will love CuraLin. If for whatever reason you’re not 100% satisfied within 60 days, just write to our support for your money back.
+|I started to see results within 2 days. Is that too fast?:Not at all! And we’re happy to hear that you’re seeing results so fast. We recommend taking CuraLin for 2-3 weeks before seeing results only to set expectations. But it’s completely normal to see results in as little as 2-3 days.
+|What’s the story behind CuraLin?:CuraLife was founded by Ron when his father needed help with glucose support. None of the products he tried and none of the lifestyle changes he made where helping. So Ron, flew around the world looking for something that would help. Ron was introduced to a family of Ayurvedic doctors on an educational trip to India. They developed a glucose support formula together, and after years of research and testing, CuraLin was born. Today, CuraLin is used by over 100,000 customers around the world.
+|I’m a doctor and want to recommend CuraLin to my patients. Do you have a professional program?:We do! Please click on this link to register for our Professionals program.
+|Will my doctor approve of this?:Over 700 doctors, endocrinologists, and medical practitioners are already recommending CuraLin to their patients. While we cannot speak for (and you should consult) your doctor, we can say that doctors everywhere have been thrilled by the results their patients are seeing with CuraLin.
+|Can you tell me more about the 100,000 member support community?:Peer-support is one of the most important things you can get to help you maintain healthy blood sugar levels. Having a community that’s there to answer your questions, share a recipe, or give you a shoulder to lean is super valuable. This is the world’s largest online blood sugar support community, and it’s there for you day and night. Once you place your CuraLin order, we’ll send you an invite so you can join."
+| split: '|' %}
+
+{% assign realChanges = 'lp-aio-v3-benefits-blood.png*Blood sugar maintenance:is easy - which makes your life easier. Less constant thinking about what you eat and
+when
+|lp-aio-v3-benefits-eating.png*Eating the foods you love:is possible again. Yes, eat healthy, but CuraLin keeps your body reactive to all your
+food choices
+|lp-aio-v3-benefits-energy.png*Energy goes up:Because your body is efficiently burning glucose as a fuel source, like it&apos;s meant
+to
+|lp-aio-v3-benefits-cravings.png*Beat unwanted food cravings:so that you&apos;re no longer &apos;fighting&apos; against yourself. After meals, your cravings and
+hunger should go away after meals
+|lp-aio-v3-benefits-weight.png*Weight Loss is easier:to manage because your body is metabolizing food better and is not trying to sabatage
+you
+anymore
+|lp-aio-v3-benefits-internal.png*Supports internal systems:that are responsible for keeping your blood sugar healthy on a cellular level
+
+' | split: '|' %}
+
+{% assign doctors = 'lp-aio-michel.png*Dr. Michael Binder:Functional doctor, author of Cracking The Diabetic Code.
+|lp-aio-nancy.png*Dr. Nancy Russell:Internal Medicine Specialist, North Kansas City Hospital
+|lp-aio-raz.png*Prof. Itamar Raz:World renouned diabetes expert with over 400 published peer-reviewed studies.
+|lp-aio-sarah.png*Dr. Sarah Brewer:Functional doctor, diabetes expert, and author of over 60 books on personal
+health.
+' | split: '|' %}
+
+{% comment %} {% render 'sale-banner-easter', isFlash: true, desktopContent: "logo,ctaTitle", mobileContent: "logo,ctaTitle", logoFileName: "logo-black-friday.svg", ctaTitle: "25", isLogoSmall: true %} {% endcomment %}
+{% comment %} {% render 'aio-first-page-hero-section', isLogo: true %} {% endcomment %}
+{% render 'partnerships-featured' %}
+{% render 'aio-first-page-meet-curalin', meetCuralins: meetCuralins %}
+{% render 'aio-first-page-life-changes' %}
+{% render 'aio-first-page-body-formula' %}
+{% render 'aio-first-page-real-changes', realChanges: realChanges %}
+{% render 'aio-first-page-trusted-doctors', doctors: doctors %}
+{% render 'aio-first-page-testimonials-section' %}
+{% render 'aio-first-page-natural-ingredients', natural_ingredients: natural_ingredients %}
+{% render 'aio-first-page-cta-button' %}
+{% render 'aio-first-page-why-curalife' %}
+{% render 'aio-first-page-supported-community' %}
+{% render 'aio-first-page-satisfaction-survey' %}
+{% render 'faq-section', faqItems: faqItems, isAllowOneOpen: true, titleVersion: "complex" %}
+
+{% if request.path contains "no-index" %}
+  <script>
+    $('.btn-cta').remove();
+  </script>
+{% endif %}
+
+<script>
+  function LinkToProduct(element, url) {
+    woopra.track('Click CTA', {
+      button_title: element.innerText
+    });
+
+    window.location.href = url + window.location.search;
+  }
+</script>
+
+<!-- This script is taking the URL parameter and replacing all the links on the page with the URL parameter and the addition. -->
+<script>
+  let urlParams = new URLSearchParams(window.location.search);
+  let linksAddition = urlParams.get('add');
+
+  if (linksAddition) {
+    $('a').each(function () {
+      var currLink = $(this).attr('href');
+      if (currLink) { $(this).attr('href', currLink + linksAddition) };
+    });
+  }
+</script>
+
+<script>
+  function runAfterElementExists(jquery_selector, callback) {
+    var checker = window.setInterval(function () {
+      if ($(jquery_selector).length) {
+        clearInterval(checker);
+        callback();
+      }
+    }, 200);
+  }
+</script>
+
+<!-- RAF -->
+<script>
+  let utmParam = new URLSearchParams(window.location.search).get('utm_campaign');
+
+  if (utmParam == 'referral_program') {
+    console.log("Referral program");
+    function runAfterElementExists(jquery_selector, callback) {
+      var checker = window.setInterval(function () {
+        if ($(jquery_selector).length) {
+          clearInterval(checker);
+          callback();
+        }
+      }, 200);
+    }
+
+    // Wisepop Event!
+    $(document).ready(function () {
+      runAfterElementExists(".yotpo-copy-code-icon", function () {
+        wisepops('properties', {rafCodeReceived: true});
+        wisepops("pageview");
+
+        $('a').each(function() {
+          var currLink = $(this).attr('href');
+          $(this).attr('href', currLink.split('?')[0] + "-raf");
+        });
+      })
+    });
+  }
+</script>
+
+<!-- Woopra Events -->
+<script>
+  $(document).ready(function () {
+    // Play Video
+    runAfterElementExists(".video-player", function () {
+      $(".video-player").click(function() {
+        woopra.track('Play Video', {
+          video_id: $(this).find("lite-vimeo").attr("videoid"),
+          video_title: $(this).siblings(".video-headline").find("p").text(),
+          video_order: $(this).parents(".video-block-item-overlay-col").index() + 1
+        });
+      })
+    })
+
+    runAfterElementExists(".testimonials_iframe", function () {
+      $(".testimonials_iframe").click(function() {
+        woopra.track('Play Video', {
+          video_id: $(this).find("lite-vimeo").attr("videoid"),
+          video_title: $(this).siblings(".testimonial-headline").find("h2").text(),
+        });
+      })
+    })
+
+    // Open FAQ
+    $('.question').click(function() {
+      woopra.track('Open FAQ', {
+        question_display_text: $(this).children("h4").text(),
+        question_order:  $(this).parents("li").index() + 1
+      })
+    });
+  })
+</script>
+
+{% render 'layout.footer.woopra-snippet' %}
+
+<style>
+
+  #wisepops-root {
+    transition: opacity 0.5s;
+  }
+
+  section {
+    padding: 50px 0;
+  }
+</style>
 {% render 'wisepops-generated' %}