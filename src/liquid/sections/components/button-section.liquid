{% assign buttonURL = page.metafields.custom.next_page_link | default: section.settings.button_link %}

<!-- Sticky Button -->
{% if section.settings.is_sticky %}
  <a id="sticky-bar" href="{{ buttonURL }}">
    <button class="sticky-button" name="{{ section.settings.button_element_name }}">{{ section.settings.button_text }}</button>
  </a>
{% else %}
  <section id="button-section-{{ section.id }}" class="button-section {{ section.settings.section_additional_classes }} {% if section.settings.is_sticky %}hidden mbl:w-full{% endif %}">
    <div class="container flex justify-center">
      {% render 'button',
        button_text: section.settings.button_text,
        button_url: buttonURL,
        button_url_global: buttonURL,
        button_icon: "",
        button_style: "",
        button_text_color: section.settings.button_title_color,
        button_bg_color: section.settings.button_bg_color,
        button_is_new_tab: section.settings.button_is_new_tab,
        button_is_link_to_top: false,
        button_is_chatbot: false,
        button_is_prerender_link: false,
        button_under_title: section.settings.button_under_title,
        button_under_title_color: section.settings.button_under_title_color,
        button_under_title_classes: section.settings.button_under_title_classes,
        button_element_name: section.settings.button_element_name,
        button_id: section.id
      %}
    </div>
  </section>
{% endif %}

{% if section.settings.is_pass_url_parameters %}
  <script>
    document.addEventListener('DOMContentLoaded', function() {
      var baseLink = document.getElementById('button-link').href;
      var params = new URLSearchParams(window.location.search);
      document.getElementById('button-link').href = baseLink + '?' + params.toString();
    });
  </script>
{% endif %}

<!-- JavaScript for Sticky Button Behavior -->
{% if section.settings.is_sticky %}
  <script>
    document.addEventListener("DOMContentLoaded", function() {
      var stickyBar = document.getElementById("sticky-bar");
      var stickyHideSetting = "{{ section.settings.sticky_hide | default: '' | strip }}";
      var hideOnElements = stickyHideSetting.split(',').map(function(s) { return s.trim(); }).filter(function(s) { return s !== ''; });

      function checkStickyVisibility() {
        var shouldHide = false;

        if (hideOnElements.length > 0) {
          hideOnElements.forEach(function(selector) {
            if (selector) {
              var elements = document.querySelectorAll(selector);
              elements.forEach(function(element) {
                var rect = element.getBoundingClientRect();
                if (rect.top < window.innerHeight && rect.bottom > 0) {
                  shouldHide = true;
                }
              });
            }
          });
        }

        if (shouldHide) {
          stickyBar.classList.remove("visible");
        } else {
          stickyBar.classList.add("visible");
        }
      }

      window.addEventListener("scroll", checkStickyVisibility);
      window.addEventListener("resize", checkStickyVisibility);
      checkStickyVisibility();
    });
  </script>
{% endif %}

<!-- CSS Styles -->
<style>
<<<<<<< HEAD
  .button-section-{{ section.id }} {
    background: {{ section.settings.bg_color }};
    {% if section.settings.remove_padding_top %}padding-top: 0;{% endif %}
    {% if section.settings.remove_padding_bottom %}padding-bottom: 0;{% endif %}
  }

  .button-section .container {
    display: flex;
    justify-content: center;
  }

  .button-section-{{ section.id }} button {
    border: none;
    background: {{ section.settings.button_bg_color }};
    border-radius: 0;
    color: {{ section.settings.button_title_color }};
    font-weight: 700;
    font-size: 33px;
    box-shadow: 8.26531px 8.26531px 8.26531px rgba(0, 0, 0, 0.2);
    transition: all var(--transition);
    border-radius: 17px;
    min-width: 500px;
  }

  .button-section-{{ section.id }} button:hover {
    {% if section.settings.button_bg_hover != 'rgba(0,0,0,0)' %}background: {{ section.settings.button_bg_hover }};{% endif %}
    {% if section.settings.button_title_color_hover != 'rgba(0,0,0,0)' %}color: {{ section.settings.button_title_color_hover }};{% endif %}
  }

  @media screen and ( max-width: 768px) {
    .button-section button {
      min-width: 300px;
      font-size: 25px;
    }

    /* Sticky Button Styles */
    #sticky-bar {
      position: fixed;
      bottom: 10px;
      left: 10px;
      transform: translateX(-50%) translateY(100%);
      opacity: 0;
      pointer-events: none;
      transition: opacity 0.5s ease-in-out, transform 0.5s ease-in-out;
      z-index: 50;
      width: 94vw;
      max-width: 300px; /* Adjust as needed */
      text-align: center;

      @media screen and (max-width: 768px) {
        bottom: 3vw;
        left: 3vw;
        max-width: unset;

        &::after {
          content: " ";
          width: 100vw;
          height: 25vw;
          display: inline-block;
          background: linear-gradient(0deg, rgb(255 255 255) 40%, rgb(255 255 255 / 0%) 90%);
          position: absolute;
          left: -3vw;
          bottom: -6vw;
          z-index: -1;
        }
      }
    }

=======
  {% if section.settings.is_sticky %}
    /* Hide the original button section when sticky button is active */
    #button-section-{{ section.id }}.hidden {
      display: none;
    }

    /* Sticky Button Styles */
    #sticky-bar {
      position: fixed;
      bottom: 10px;
      left: 10px;
      transform: translateX(-50%) translateY(100%);
      opacity: 0;
      pointer-events: none;
      transition: opacity 0.5s ease-in-out, transform 0.5s ease-in-out;
      z-index: 50;
      width: 94vw;
      max-width: 300px; /* Adjust as needed */
      text-align: center;

      @media screen and (max-width: 768px) {
        bottom: 3vw;
        left: 3vw;
        max-width: unset;

        &::after {
          content: " ";
          width: 100vw;
          height: 25vw;
          display: inline-block;
          background: linear-gradient(0deg, rgb(255 255 255) 40%, rgb(255 255 255 / 0%) 90%);
          position: absolute;
          left: -3vw;
          bottom: -6vw;
          z-index: -1;
        }
      }
    }

>>>>>>> ecb996d0
    #sticky-bar.visible {
      opacity: 1;
      pointer-events: auto;
      transform: translateX(-50%) translateY(0);
    }

    #sticky-bar .sticky-button {
      width: 100%;
      padding: 0.75rem 1rem;
      background-color: {{ section.settings.button_bg_color }};
      color: {{ section.settings.button_title_color }};
      font-weight: bold;
      font-size: 1.5rem;
      box-shadow: 0 4px 6px rgba(0,0,0,0.3);
      border-radius: 0.5rem;
      display: flex;
      align-items: center;
      justify-content: center;
      border: none;
      cursor: pointer;
    }

    /* Animation */
    @keyframes popIn {
      0% {
        opacity: 0;
        transform: translateY(100%) scale(0.9);
      }
      80% {
        opacity: 1;
        transform: translateY(-10%) scale(1.05);
      }
      100% {
        transform: translateY(0) scale(1);
      }
    }

    #sticky-bar.visible {
      animation: popIn 0.5s both;
    }
  {% endif %}

  /* Existing padding styles */
  {% if section.settings.padding_top != 50 and section.settings.padding_top != blank %}
    #button-section-{{ section.id }} {
      padding-top: {{ section.settings.padding_top }}px;
    }
  {% endif %}

  {% if section.settings.padding_bottom != 50 and section.settings.padding_top != blank %}
    #button-section-{{ section.id }} {
      padding-bottom: {{ section.settings.padding_bottom }}px;
    }
  {% endif %}

  {% if section.settings.padding_top_mobile != blank %}
    @media screen and (max-width: 768px) {
      #button-section-{{ section.id }} {
        padding-top: {{ section.settings.padding_top_mobile }}vw;
      }
    }
  {% endif %}

  {% if section.settings.padding_bottom_mobile != blank %}
    @media screen and (max-width: 768px) {
      #button-section-{{ section.id }} {
        padding-bottom: {{ section.settings.padding_bottom_mobile }}vw;
      }
    }
  {% endif %}
</style>

{% schema %}
{
  "name": "Button",
  "disabled_on": {
    "groups": ["header", "footer"]
  },
  "settings": [
    {
      "type": "text",
      "id": "button_text",
      "label": "Button Text"
    },
    {
      "type": "url",
      "id": "button_link",
      "label": "Button Link"
    },
    {
      "type": "checkbox",
      "id": "is_pass_url_parameters",
      "label": "Pass URL Parameters"
    },
    {
      "type": "checkbox",
      "id": "is_link_to_next_page",
      "label": "Link to Next Page (Metafield)"
    },
    {
      "type": "checkbox",
      "id": "is_sticky",
      "label": "Make Button Sticky (Float at Bottom)"
    },
    {
      "type": "text",
      "id": "sticky_hide",
      "label": "Hide Button When Scrolled Over Elements (CSS Selectors)"
    },
    {
      "type": "color",
      "id": "bg_color",
      "label": "Background Color"
    },
    {
      "type": "color",
      "id": "button_bg_color",
      "label": "Button Background Color"
    },
    {
      "type": "color",
      "id": "button_title_color",
      "label": "Button Title Color"
    },
    {
      "type": "color",
      "id": "button_bg_hover",
      "label": "Button Hover Background Color"
    },
    {
      "type": "color",
      "id": "button_title_color_hover",
      "label": "Button Hover Title Color"
    },
    {
      "type": "header",
      "content": "Under Title Settings"
    },
    {
      "type": "text",
      "id": "button_under_title",
      "label": "Under Title"
    },
    {
      "type": "color",
      "id": "button_under_title_color",
      "label": "Under Title Color"
    },
    {
      "type": "text",
      "id": "button_under_title_classes",
      "label": "Under Title Additional Classes"
    },
    {
      "type": "header",
      "content": "Padding"
    },
    {
      "type": "range",
      "id": "padding_top",
      "label": "Padding Top (px unit)",
      "min": 0,
      "max": 200,
      "step": 10,
      "unit": "px",
      "default": 50
    },
    {
      "type": "range",
      "id": "padding_bottom",
      "label": "Padding Bottom (px unit)",
      "min": 0,
      "max": 200,
      "step": 10,
      "unit": "px",
      "default": 50
    },
    {
      "type": "range",
      "id": "padding_top_mobile",
      "label": "Padding Top on Mobile (vw unit)",
      "min": 0,
      "max": 30,
      "step": 1,
      "unit": "vw",
      "default": 10
    },
    {
      "type": "range",
      "id": "padding_bottom_mobile",
      "label": "Padding Bottom on Mobile (vw unit)",
      "min": 0,
      "max": 30,
      "step": 1,
      "unit": "vw",
      "default": 10
    },
    {
      "type": "checkbox",
      "id": "remove_padding_top",
      "label": "Remove Top Padding"
    },
    {
      "type": "checkbox",
      "id": "remove_padding_bottom",
      "label": "Remove Bottom Padding"
    },
    {
      "type": "text",
      "id": "section_additional_classes",
      "label": "Additional Classes"
    },
    {
      "type": "text",
      "id": "button_element_name",
      "label": "Element Name (for tracking)"
    },
    {
      "type": "select",
      "id": "animation",
      "label": "Animation",
      "options": [
        {
          "value": "none",
          "label": "None"
        },
        {
          "value": "fade-zoom-in",
          "label": "Fade"
        },
        {
          "value": "fade-up",
          "label": "Fade Up"
        },
        {
          "value": "fade-down",
          "label": "Fade Down"
        },
        {
          "value": "fade-left",
          "label": "Fade Left"
        },
        {
          "value": "fade-right",
          "label": "Fade Right"
        },
        {
          "value": "fade-up-right",
          "label": "Fade Up Right"
        },
        {
          "value": "fade-up-left",
          "label": "Fade Up Left"
        },
        {
          "value": "fade-down-right",
          "label": "Fade Down Right"
        },
        {
          "value": "fade-down-left",
          "label": "Fade Down Left"
        },
        {
          "value": "flip-up",
          "label": "Flip Up"
        },
        {
          "value": "flip-down",
          "label": "Flip Down"
        },
        {
          "value": "flip-left",
          "label": "Flip Left"
        },
        {
          "value": "flip-right",
          "label": "Flip Right"
        },
        {
          "value": "slide-up",
          "label": "Slide Up"
        },
        {
          "value": "slide-down",
          "label": "Slide Down"
        },
        {
          "value": "slide-left",
          "label": "Slide Left"
        },
        {
          "value": "slide-right",
          "label": "Slide Right"
        },
        {
          "value": "zoom-in",
          "label": "Zoom In"
        },
        {
          "value": "zoom-in-up",
          "label": "Zoom In Up"
        },
        {
          "value": "zoom-in-down",
          "label": "Zoom In Down"
        },
        {
          "value": "zoom-in-left",
          "label": "Zoom In Left"
        },
        {
          "value": "zoom-in-right",
          "label": "Zoom In Right"
        },
        {
          "value": "zoom-out",
          "label": "Zoom Out"
        },
        {
          "value": "zoom-out-up",
          "label": "Zoom Out Up"
        },
        {
          "value": "zoom-out-down",
          "label": "Zoom Out Down"
        },
        {
          "value": "zoom-out-left",
          "label": "Zoom Out Left"
        },
        {
          "value": "zoom-out-right",
          "label": "Zoom Out Right"
        }
      ],
      "default": "none"
    }
  ],
  "presets": [
    {
      "name": "Button"
    }
  ]
}
{% endschema %}<|MERGE_RESOLUTION|>--- conflicted
+++ resolved
@@ -81,7 +81,6 @@
 
 <!-- CSS Styles -->
 <style>
-<<<<<<< HEAD
   .button-section-{{ section.id }} {
     background: {{ section.settings.bg_color }};
     {% if section.settings.remove_padding_top %}padding-top: 0;{% endif %}
@@ -107,8 +106,8 @@
   }
 
   .button-section-{{ section.id }} button:hover {
-    {% if section.settings.button_bg_hover != 'rgba(0,0,0,0)' %}background: {{ section.settings.button_bg_hover }};{% endif %}
-    {% if section.settings.button_title_color_hover != 'rgba(0,0,0,0)' %}color: {{ section.settings.button_title_color_hover }};{% endif %}
+    {% if section.settings.button_bg_hover != blank %}background: {{ section.settings.button_bg_hover }};{% endif %}
+    {% if section.settings.button_title_color_hover != blank %}color: {{ section.settings.button_title_color_hover }};{% endif %}
   }
 
   @media screen and ( max-width: 768px) {
@@ -116,151 +115,7 @@
       min-width: 300px;
       font-size: 25px;
     }
-
-    /* Sticky Button Styles */
-    #sticky-bar {
-      position: fixed;
-      bottom: 10px;
-      left: 10px;
-      transform: translateX(-50%) translateY(100%);
-      opacity: 0;
-      pointer-events: none;
-      transition: opacity 0.5s ease-in-out, transform 0.5s ease-in-out;
-      z-index: 50;
-      width: 94vw;
-      max-width: 300px; /* Adjust as needed */
-      text-align: center;
-
-      @media screen and (max-width: 768px) {
-        bottom: 3vw;
-        left: 3vw;
-        max-width: unset;
-
-        &::after {
-          content: " ";
-          width: 100vw;
-          height: 25vw;
-          display: inline-block;
-          background: linear-gradient(0deg, rgb(255 255 255) 40%, rgb(255 255 255 / 0%) 90%);
-          position: absolute;
-          left: -3vw;
-          bottom: -6vw;
-          z-index: -1;
-        }
-      }
-    }
-
-=======
-  {% if section.settings.is_sticky %}
-    /* Hide the original button section when sticky button is active */
-    #button-section-{{ section.id }}.hidden {
-      display: none;
-    }
-
-    /* Sticky Button Styles */
-    #sticky-bar {
-      position: fixed;
-      bottom: 10px;
-      left: 10px;
-      transform: translateX(-50%) translateY(100%);
-      opacity: 0;
-      pointer-events: none;
-      transition: opacity 0.5s ease-in-out, transform 0.5s ease-in-out;
-      z-index: 50;
-      width: 94vw;
-      max-width: 300px; /* Adjust as needed */
-      text-align: center;
-
-      @media screen and (max-width: 768px) {
-        bottom: 3vw;
-        left: 3vw;
-        max-width: unset;
-
-        &::after {
-          content: " ";
-          width: 100vw;
-          height: 25vw;
-          display: inline-block;
-          background: linear-gradient(0deg, rgb(255 255 255) 40%, rgb(255 255 255 / 0%) 90%);
-          position: absolute;
-          left: -3vw;
-          bottom: -6vw;
-          z-index: -1;
-        }
-      }
-    }
-
->>>>>>> ecb996d0
-    #sticky-bar.visible {
-      opacity: 1;
-      pointer-events: auto;
-      transform: translateX(-50%) translateY(0);
-    }
-
-    #sticky-bar .sticky-button {
-      width: 100%;
-      padding: 0.75rem 1rem;
-      background-color: {{ section.settings.button_bg_color }};
-      color: {{ section.settings.button_title_color }};
-      font-weight: bold;
-      font-size: 1.5rem;
-      box-shadow: 0 4px 6px rgba(0,0,0,0.3);
-      border-radius: 0.5rem;
-      display: flex;
-      align-items: center;
-      justify-content: center;
-      border: none;
-      cursor: pointer;
-    }
-
-    /* Animation */
-    @keyframes popIn {
-      0% {
-        opacity: 0;
-        transform: translateY(100%) scale(0.9);
-      }
-      80% {
-        opacity: 1;
-        transform: translateY(-10%) scale(1.05);
-      }
-      100% {
-        transform: translateY(0) scale(1);
-      }
-    }
-
-    #sticky-bar.visible {
-      animation: popIn 0.5s both;
-    }
-  {% endif %}
-
-  /* Existing padding styles */
-  {% if section.settings.padding_top != 50 and section.settings.padding_top != blank %}
-    #button-section-{{ section.id }} {
-      padding-top: {{ section.settings.padding_top }}px;
-    }
-  {% endif %}
-
-  {% if section.settings.padding_bottom != 50 and section.settings.padding_top != blank %}
-    #button-section-{{ section.id }} {
-      padding-bottom: {{ section.settings.padding_bottom }}px;
-    }
-  {% endif %}
-
-  {% if section.settings.padding_top_mobile != blank %}
-    @media screen and (max-width: 768px) {
-      #button-section-{{ section.id }} {
-        padding-top: {{ section.settings.padding_top_mobile }}vw;
-      }
-    }
-  {% endif %}
-
-  {% if section.settings.padding_bottom_mobile != blank %}
-    @media screen and (max-width: 768px) {
-      #button-section-{{ section.id }} {
-        padding-bottom: {{ section.settings.padding_bottom_mobile }}vw;
-      }
-    }
-  {% endif %}
+  }
 </style>
 
 {% schema %}
