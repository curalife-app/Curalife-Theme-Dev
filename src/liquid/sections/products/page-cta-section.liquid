--- conflicted
+++ resolved
@@ -494,14 +494,11 @@
       },
       {
         "type": "checkbox",
-<<<<<<< HEAD
         "id": "is_reviews",
         "label": "Show Reviews"
       },
       {
         "type": "checkbox",
-=======
->>>>>>> 44669f9a
         "id": "is_save_title",
         "label": "Show Save Title"
       },
